[metadata]
name = platform-disk-api
description = Neu.ro platform disk api
url = https://github.com/neuro-inc/platform-disk-api
long_description = file: README.md, LICENSE
license = Apache 2
classifiers =
    License :: OSI Approved :: Apache 2
    Programming Language :: Python :: 3

[options]
zip_safe = False
python_requires = >=3.9
include_package_data = True
packages = find:
platforms = any
install_requires =
    aiohttp==3.8.4
    yarl==1.8.2
    neuro-auth-client==22.6.1
    marshmallow==3.15.0
    aiohttp-apispec==2.2.3
    markupsafe==2.1.2
    neuro-logging==21.12.2
    aiohttp-cors==0.7.0

[options.entry_points]
console_scripts =
    platform-disk-api = platform_disk_api.api:main
    platform-disk-api-watcher = platform_disk_api.usage_watcher:main

[options.extras_require]
dev =
    mypy==1.2.0
    pre-commit==3.2.2
    aiodocker==0.21.0
<<<<<<< HEAD
    pytest==7.3.0
=======
    codecov==2.1.13
    pytest==7.3.1
>>>>>>> 48191127
    pytest-asyncio==0.21.0
    pytest-cov==4.0.0

[flake8]
max-line-length = 88
ignore = N801,N802,N803,E252,W503,E133,E203,F541

[isort]
profile = black
combine_as_imports = True

[tool:pytest]
testpaths = tests
asyncio_mode = auto
filterwarnings=
    error
    ignore::DeprecationWarning:jose
    ignore:distutils Version classes are deprecated:DeprecationWarning:
    ; Remove the following when aiohttp is fixed (probably in 4.0.0 release)
    ignore::ResourceWarning:
    ignore::marshmallow.warnings.RemovedInMarshmallow4Warning:marshmallow

[coverage:run]
branch = True
source = platform_disk_api

[mypy]
check_untyped_defs = True
disallow_any_generics = True
disallow_untyped_defs = True
follow_imports = silent
strict_optional = True
warn_redundant_casts = True
warn_unused_ignores = True

[mypy-aiohttp_security]
ignore_missing_imports = true

[mypy-aiohttp_security.api]
ignore_missing_imports = true

[mypy-jose]
ignore_missing_imports = true

[mypy-neuro_auth_client.*]
ignore_missing_imports = true

[mypy-pytest]
ignore_missing_imports = true

[mypy-setuptools]
ignore_missing_imports = true

[mypy-trafaret]
ignore_missing_imports = true

[mypy-aiohttp_cors]
ignore_missing_imports = true

[mypy-aiohttp_apispec]
ignore_missing_imports = true<|MERGE_RESOLUTION|>--- conflicted
+++ resolved
@@ -34,12 +34,7 @@
     mypy==1.2.0
     pre-commit==3.2.2
     aiodocker==0.21.0
-<<<<<<< HEAD
-    pytest==7.3.0
-=======
-    codecov==2.1.13
     pytest==7.3.1
->>>>>>> 48191127
     pytest-asyncio==0.21.0
     pytest-cov==4.0.0
 
