[build-system]
requires = ["poetry-core>=1.0.0", "poetry-dynamic-versioning>=1.0.0,<2.0.0"]
build-backend = "poetry_dynamic_versioning.backend"

# Can be replaced to [project] when poetry-dynamic-versioning drops [tool.poetry] support in favor of [project] table.
[tool.poetry]
name = "platform-disk-api"
version = "0.0.0"
description = "Neu.ro platform disk api"
readme = "README.md"
license = "Proprietary"
authors = ["Apolo.us"]
classifiers = [
    "Programming Language :: Python :: 3",
    "Programming Language :: Python :: 3 :: Only",
]

[tool.poetry.dependencies]
python = ">=3.12,<4.0"
aiohttp = {version = "3.13.0", extras = ["speedups"]}
yarl = "<2"
neuro-auth-client = "25.8.2"
marshmallow = "4.0.1"
aiohttp-apispec = "3.0.0b2"
markupsafe = "3.0.3"
neuro-logging = "25.10.0"
aiohttp-cors = "0.8.1"
uvloop = "^0.21.0"
<<<<<<< HEAD
pydantic = "^2.12.1"
apolo-events-client = "^25.8.0"
=======
pydantic = "^2.12.2"
apolo-events-client = "^25.10.0"
>>>>>>> de82af05
apolo-kube-client = "^25.10.5"

[tool.poetry.scripts]
platform-disk-api = "platform_disk_api.api:main"
platform-disk-api-watcher = "platform_disk_api.usage_watcher:main"
platform-disk-project-namespace-migration-job = "platform_disk_api.project_namespace_migration_job:main"
platform-disk-admission-controller = "platform_disk_api.admission_controller.__main__:main"

[tool.poetry.group.dev.dependencies]
mypy = "1.18.2"
pre-commit = "4.3.0"
aiodocker = "0.24.0"
pytest = "8.4.2"
pytest-asyncio = "1.2.0"
pytest-cov = "7.0.0"
pytest-aiohttp = "^1.1.0"

[tool.ruff]
target-version = "py313"

[tool.ruff.lint]
select = [
    "E", "F", "I", "C90", "UP", "B", "ASYNC", "N", "A", "C4", "EM", "FA", "ICN",
    "G", "PIE", "T20", "PYI", "PT", "RET"
]
ignore = [
  "A003",  # Class attribute "..." is shadowing a Python builtin
  "N818",
  "EM101"
]

[tool.ruff.lint.isort]
combine-as-imports = true
lines-after-imports = 2

[tool.ruff.lint.pyupgrade]
# Preserve types, even if a file imports `from __future__ import annotations`.
keep-runtime-typing = true

[tool.poetry.requires-plugins]
poetry-plugin-export = ">=1.8"
poetry-dynamic-versioning = { version = ">=1.0.0,<2.0.0", extras = ["plugin"] }

[tool.poetry-dynamic-versioning]
enable = true
vcs = "git"

[tool.pytest.ini_options]
testpaths = ["tests"]
asyncio_mode = "auto"
filterwarnings = [
    "error",
    "ignore::DeprecationWarning:jose",
    "ignore:distutils Version classes are deprecated:DeprecationWarning:",
    "ignore::ResourceWarning:",
    "ignore:It is recommended to use web.AppKey instances for keys.",
]

[tool.coverage.run]
branch = true
source = ["platform_disk_api"]

[tool.mypy]
check_untyped_defs = true
disallow_any_generics = true
disallow_untyped_defs = true
follow_imports = "silent"
strict_optional = true
warn_redundant_casts = true
warn_unused_ignores = true

[[tool.mypy.overrides]]
module = "kubernetes.*"
ignore_missing_imports = true

[[tool.mypy.overrides]]
module = "aiohttp_security"
ignore_missing_imports = true

[[tool.mypy.overrides]]
module = "aiohttp_security.api"
ignore_missing_imports = true

[[tool.mypy.overrides]]
module = "jose"
ignore_missing_imports = true

[[tool.mypy.overrides]]
module = "neuro_auth_client.*"
ignore_missing_imports = true

[[tool.mypy.overrides]]
module = "pytest"
ignore_missing_imports = true

[[tool.mypy.overrides]]
module = "setuptools"
ignore_missing_imports = true

[[tool.mypy.overrides]]
module = "trafaret"
ignore_missing_imports = true

[[tool.mypy.overrides]]
module = "aiohttp_cors"
ignore_missing_imports = true

[[tool.mypy.overrides]]
module = "aiohttp_apispec"
ignore_missing_imports = true

[tool.black]
exclude = '''
/(
      \.git
    | venv
    | __pycache__
)/
'''<|MERGE_RESOLUTION|>--- conflicted
+++ resolved
@@ -26,13 +26,8 @@
 neuro-logging = "25.10.0"
 aiohttp-cors = "0.8.1"
 uvloop = "^0.21.0"
-<<<<<<< HEAD
-pydantic = "^2.12.1"
-apolo-events-client = "^25.8.0"
-=======
 pydantic = "^2.12.2"
 apolo-events-client = "^25.10.0"
->>>>>>> de82af05
 apolo-kube-client = "^25.10.5"
 
 [tool.poetry.scripts]
